# Testing Overview

## Backend Testing (Python)

### Framework & Configuration
- **Framework**: pytest with pytest-cov for coverage reporting
- **Configuration**: Defined in `pyproject.toml` with comprehensive test options
- **Test Discovery**: Tests located in `tests/` directory and individual test files in `backend/`

### Test Structure
```
backend/
├── tests/
│   ├── test_api/           # API endpoint tests
│   ├── test_agents/        # Agent behavior tests
│   ├── test_schema_models/ # Data model tests
│   └── *.py               # Core functionality tests
├── test_*.py              # Additional test files
```

### Key Test Categories
1. **API Tests** (`tests/test_api/`):
   - `test_crud_integration.py` - CRUD operations
   - `test_api_security.py` - Security testing
   - `test_task_pagination.py` - Pagination functionality
   - `test_api_performance.py` - Performance testing
   - `test_database_isolation.py` - Database testing

2. **Agent Tests** (`tests/test_agents/`):
   - `test_agent_base.py` - Base agent functionality
   - `test_planner_agent.py` - Planning agent logic
   - `test_planner_integration.py` - Integration testing

3. **Schema Model Tests** (`tests/test_schema_models/`):
   - `test_task_models.py` - Task model validation and behavior
   - `test_project_models.py` - Project model testing
   - `test_patch_models.py` - Patch model testing
   - `test_model_integration.py` - Cross-model integration tests

4. **Core Tests**:
   - `test_storage.py` - Data storage functionality
   - `test_soft_delete_models.py` - Soft delete features
   - `test_soft_delete_performance.py` - Performance of soft delete
   - `test_soft_delete_migration.py` - Migration testing

### Testing Features
- **Coverage Reporting**: HTML and terminal coverage reports
- **Async Testing**: Full async/await support with pytest-asyncio
- **Mocking**: Extensive use of unittest.mock for isolation
- **Error Handling**: Comprehensive error scenario testing
- **Retry Logic**: Tests for retry mechanisms with backoff
- **Validation**: Pydantic model validation testing

### Test Configuration (pyproject.toml)
```toml
[tool.pytest.ini_options]
testpaths = ["tests"]
python_files = ["test_*.py", "*_test.py"]
python_classes = ["Test*"]
python_functions = ["test_*"]
addopts = [
    "--strict-markers",
    "--strict-config",
    "--cov=src",
    "--cov-report=term-missing",
    "--cov-report=html",
]
```

## Frontend Testing (React/TypeScript)

### Framework & Configuration
- **Framework**: Vitest with React Testing Library
- **Environment**: jsdom for DOM simulation
- **Setup**: Custom test setup with mocks in `src/test/setup.ts`

### Test Structure
```
frontend/src/
├── components/
│   ├── TaskCard/TaskCard.test.tsx
│   ├── TaskDetails/TaskDetails.test.tsx
│   └── ProjectDetails/ProjectDetails.test.tsx
├── hooks/
│   ├── usePlannerAPI.test.ts
│   └── useLocalStorage.test.ts
├── utils/
│   ├── date.test.ts
│   └── colors.test.ts
├── types/api.test.ts
├── App.test.tsx
└── test/setup.ts
```

### Testing Features
- **Component Testing**: Full component rendering and interaction tests
- **Hook Testing**: Custom React hooks testing
- **Utility Testing**: Pure function and utility testing
- **Mocking**: localStorage, sessionStorage, and fetch API mocks
- **User Interaction**: fireEvent and user-event testing
- **Accessibility**: Testing Library's accessibility-focused queries

### Test Configuration (vite.config.ts)
```typescript
export default defineConfig({
  test: {
    globals: true,
    environment: 'jsdom',
    setupFiles: './src/test/setup.ts',
  },
})
```

### Frontend Test Scripts
- `npm test` - Run tests in watch mode
- `npm run test:run` - Run tests once
- `npm run test:coverage` - Run tests with coverage

## Code Quality & Linting

### Backend
- **Black**: Code formatting (120 character line length)
- **isort**: Import sorting
- **flake8**: Linting with custom rules
- **mypy**: Static type checking with Pydantic support
- **ruff**: Additional linting (modern Python linter)

### Frontend
- **ESLint**: Code linting with React-specific rules
- **Prettier**: Code formatting
- **TypeScript**: Static type checking

## Testing Patterns & Best Practices

### Backend Patterns
- **Fixture-based Testing**: Extensive use of pytest fixtures
- **Async Testing**: Proper async/await testing patterns
- **Mock Isolation**: Comprehensive mocking for external dependencies
- **Error Scenario Testing**: Testing failure cases and error handling
- **Integration Testing**: Full workflow testing

### Frontend Patterns
- **Component Testing**: Testing component rendering and user interactions
- **Hook Testing**: Testing custom React hooks in isolation
- **Mock Management**: Proper setup and teardown of mocks
- **Accessibility Testing**: Using Testing Library's accessibility-focused approach
- **Edge Case Testing**: Testing null/undefined states and error conditions

## Test Coverage & Quality

### Backend
- **Coverage Reporting**: Both terminal and HTML coverage reports
- **Test Organization**: Well-structured test hierarchy
- **Comprehensive Coverage**: API, business logic, and integration tests
- **Performance Testing**: Dedicated performance test suites

### Frontend
- **Component Coverage**: Tests for major UI components
- **Business Logic**: Tests for utilities and custom hooks
- **Error Handling**: Tests for error states and edge cases
- **Type Safety**: TypeScript ensures type correctness

## Development Workflow

### Running Tests
- **Backend**: `pytest` (with coverage enabled by default)
- **Frontend**: `npm test` or `npm run test:run`

### Test Development
- Both backend and frontend follow TDD/BDD patterns
- Comprehensive test suites for new features
- Integration tests for complex workflows
- Performance and load testing considerations

## Documentation & Planning

The project includes extensive testing documentation in the `docs_archive/` directory, including:
- Test strategy documentation
- Testing checklists and requirements
- Performance testing guidelines
- Integration testing plans

This testing setup demonstrates a mature, production-ready approach with comprehensive coverage across both backend and frontend components.

## Current Test Statistics (Updated July 2025)

### Backend Test Files
- **Total Test Cases**: 516 individual test cases
<<<<<<< HEAD
=======
- **Current Status**: 512 passed, 3 failed, 1 skipped
- **Test Reliability**: 99.4% (512/516 passing)
>>>>>>> b77eed7c
- **Organized Test Directory**: 25 Python test files in `backend/tests/`
- **Root Level Tests**: 6 additional test files in `backend/` root
- **Test Categories**: 
  - API Tests (10 files)
  - Agent Tests (4 files)
  - Schema Model Tests (4 files)
  - Core Functionality Tests (7 files)

### Frontend Test Files
- **Total Test Files**: 12 test files
- **Component Tests**: 4 component test files
- **Hook Tests**: 2 custom hook test files
- **Utility Tests**: 2 utility test files
- **Type Tests**: 1 API type test file
- **App Tests**: 1 main application test file

### Test Coverage Areas
- **Backend**: API endpoints, business logic, data models, agents, storage, migrations
- **Frontend**: React components, custom hooks, utilities, types, user interactions
- **Integration**: Cross-system integration testing
- **Performance**: Load testing and performance benchmarks
- **Security**: Security-focused testing for APIs and data handling

The testing infrastructure continues to evolve with comprehensive coverage ensuring code quality and reliability across all system components.

## Recent Test Improvements (July 2025)

### Critical Issues Resolved
- **API Filtering**: Fixed parameter naming mismatches (`status` vs `task_status`)
- **Pagination Logic**: Corrected test expectations for API pagination defaults
- **Optional Dependencies**: Added graceful skipping for missing dependencies (`psutil`)
- **Session Management**: Improved SQLite session handling for better reliability

### Test Reliability Metrics
- **Before**: 499 passed, 5 failed, 2 errors (7 total issues)
- **After**: 512 passed, 3 failed, 1 skipped (3 total issues)
- **Improvement**: 57% reduction in test failures
- **API Functionality**: All critical API issues resolved

### Remaining Issues
1. **Storage Unit Test**: Session injection mocking needs refinement
2. **SQLite Concurrency**: Fundamental limitations (7/10 vs 10/10 success rate)
3. **Import Error**: Minor import issue in task validation tests

### Quality Improvements
- Enhanced troubleshooting documentation with 5 new error patterns
- Updated testing guidelines with session management best practices
- Added API parameter naming consistency guidelines
- Improved optional dependency handling patterns<|MERGE_RESOLUTION|>--- conflicted
+++ resolved
@@ -186,11 +186,8 @@
 
 ### Backend Test Files
 - **Total Test Cases**: 516 individual test cases
-<<<<<<< HEAD
-=======
 - **Current Status**: 512 passed, 3 failed, 1 skipped
 - **Test Reliability**: 99.4% (512/516 passing)
->>>>>>> b77eed7c
 - **Organized Test Directory**: 25 Python test files in `backend/tests/`
 - **Root Level Tests**: 6 additional test files in `backend/` root
 - **Test Categories**: 
