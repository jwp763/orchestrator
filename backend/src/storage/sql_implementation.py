--- conflicted
+++ resolved
@@ -31,14 +31,10 @@
                 echo=False,
                 # Enable connection pooling and thread safety
                 poolclass=None,  # Use default pool for SQLite
-<<<<<<< HEAD
-                connect_args={"check_same_thread": False} if "sqlite" in database_url else {}
-=======
                 connect_args={
                     "check_same_thread": False,
                     "timeout": 30  # 30 second timeout for SQLite locks
                 } if "sqlite" in database_url else {}
->>>>>>> b77eed7c
             )
             self.SessionLocal = sessionmaker(autocommit=False, autoflush=False, bind=self.engine)
             self._session = None
@@ -190,30 +186,13 @@
 
     def create_project(self, project: Project) -> Project:
         """Create a new project."""
-<<<<<<< HEAD
-        # Use existing session if available (for transactions), otherwise create new one
-        if self._session is not None:
-            # We're in a transaction or have an injected session
-            sql_project = self._convert_pydantic_project_to_sql(project)
-            self.session.add(sql_project)
-            self.session.flush()  # Flush but don't commit (let transaction handle it)
-            return self._convert_sql_project_to_pydantic(sql_project)
-        else:
-            # Create a new session for this operation
-=======
         # Always create a new session for each operation to avoid concurrency issues
         # Use SessionLocal if available, otherwise use the engine directly
         if self.SessionLocal is not None:
->>>>>>> b77eed7c
             with self.SessionLocal() as session:
                 sql_project = self._convert_pydantic_project_to_sql(project)
                 session.add(sql_project)
                 session.commit()
-<<<<<<< HEAD
-                # Refresh to get the committed state
-                session.refresh(sql_project)
-                return self._convert_sql_project_to_pydantic(sql_project)
-=======
                 # Refresh to get the committed state before session closes
                 session.refresh(sql_project)
                 # Convert to pydantic before session closes
@@ -232,7 +211,6 @@
                 # Convert to pydantic before session closes
                 result = self._convert_sql_project_to_pydantic(sql_project)
                 return result
->>>>>>> b77eed7c
 
     def update_project(self, project_id: str, project: Project) -> Optional[Project]:
         """Update an existing project."""
